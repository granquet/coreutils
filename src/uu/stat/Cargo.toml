--- conflicted
+++ resolved
@@ -17,12 +17,8 @@
 [dependencies]
 clap = "2.33"
 time = "0.1.40"
-<<<<<<< HEAD
 libc = "0.2"
-uucore = { version=">=0.0.8", package="uucore", path="../../uucore", features=["entries", "libc"] }
-=======
 uucore = { version=">=0.0.8", package="uucore", path="../../uucore", features=["entries", "libc", "fs"] }
->>>>>>> 2ff9cc65
 uucore_procs = { version=">=0.0.5", package="uucore_procs", path="../../uucore_procs" }
 
 [[bin]]
